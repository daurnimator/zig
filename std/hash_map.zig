--- conflicted
+++ resolved
@@ -536,116 +536,4 @@
             return meta.eql(a, b);
         }
     }.eql;
-<<<<<<< HEAD
-}
-
-// TODO improve these hash functions
-pub fn autoHash(key: var, comptime rng: *std.rand.Random, comptime HashInt: type) HashInt {
-    switch (@typeInfo(@typeOf(key))) {
-        .NoReturn,
-        .Opaque,
-        .Undefined,
-        .ArgTuple,
-        .Frame,
-        .AnyFrame,
-        => @compileError("cannot hash this type"),
-
-        .Void,
-        .Null,
-        => return 0,
-
-        .Int => |info| {
-            const unsigned_x = @bitCast(@IntType(false, info.bits), key);
-            if (info.bits <= HashInt.bit_count) {
-                return HashInt(unsigned_x) ^ comptime rng.scalar(HashInt);
-            } else {
-                return @truncate(HashInt, unsigned_x ^ comptime rng.scalar(@typeOf(unsigned_x)));
-            }
-        },
-
-        .Float => |info| {
-            return autoHash(@bitCast(@IntType(false, info.bits), key), rng, HashInt);
-        },
-        .Bool => return autoHash(@boolToInt(key), rng, HashInt),
-        .Enum => return autoHash(@enumToInt(key), rng, HashInt),
-        .ErrorSet => return autoHash(@errorToInt(key), rng, HashInt),
-        .Fn => return autoHash(@ptrToInt(key), rng, HashInt),
-
-        .BoundFn,
-        .ComptimeFloat,
-        .ComptimeInt,
-        .Type,
-        .EnumLiteral,
-        => return 0,
-
-        .Pointer => |info| switch (info.size) {
-            .One => @compileError("TODO auto hash for single item pointers"),
-            .Many => @compileError("TODO auto hash for many item pointers"),
-            .C => @compileError("TODO auto hash C pointers"),
-            .Slice => {
-                const interval = std.math.max(1, key.len / 256);
-                var i: usize = 0;
-                var h = comptime rng.scalar(HashInt);
-                while (i < key.len) : (i += interval) {
-                    h ^= autoHash(key[i], rng, HashInt);
-                }
-                return h;
-            },
-        },
-
-        .Optional => @compileError("TODO auto hash for optionals"),
-        .Array => @compileError("TODO auto hash for arrays"),
-        .Vector => @compileError("TODO auto hash for vectors"),
-        .Struct => @compileError("TODO auto hash for structs"),
-        .Union => @compileError("TODO auto hash for unions"),
-        .ErrorUnion => @compileError("TODO auto hash for unions"),
-    }
-}
-
-pub fn autoEql(a: var, b: @typeOf(a)) bool {
-    switch (@typeInfo(@typeOf(a))) {
-        .NoReturn,
-        .Opaque,
-        .Undefined,
-        .ArgTuple,
-        => @compileError("cannot test equality of this type"),
-        .Void,
-        .Null,
-        => return true,
-        .Bool,
-        .Int,
-        .Float,
-        .ComptimeFloat,
-        .ComptimeInt,
-        .EnumLiteral,
-        .Promise,
-        .Enum,
-        .BoundFn,
-        .Fn,
-        .ErrorSet,
-        .Type,
-        => return a == b,
-
-        .Pointer => |info| switch (info.size) {
-            .One => @compileError("TODO auto eql for single item pointers"),
-            .Many => @compileError("TODO auto eql for many item pointers"),
-            .C => @compileError("TODO auto eql for C pointers"),
-            .Slice => {
-                if (a.len != b.len) return false;
-                for (a) |a_item, i| {
-                    if (!autoEql(a_item, b[i])) return false;
-                }
-                return true;
-            },
-        },
-
-        .Optional => @compileError("TODO auto eql for optionals"),
-        .Array => @compileError("TODO auto eql for arrays"),
-        .Struct => @compileError("TODO auto eql for structs"),
-        .Union => @compileError("TODO auto eql for unions"),
-        .ErrorUnion => @compileError("TODO auto eql for unions"),
-        .Vector => @compileError("TODO auto eql for vectors"),
-    }
-=======
->>>>>>> 30466bcc
 }